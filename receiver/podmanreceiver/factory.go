--- conflicted
+++ resolved
@@ -59,11 +59,7 @@
 	ctx context.Context,
 	params component.ReceiverCreateSettings,
 	config config.Receiver,
-<<<<<<< HEAD
 ) (*receiver, error) {
-=======
-) (*receiver, error){
->>>>>>> bf57fc21
 	podmanConfig := config.(*Config)
 	var err error
 	r := receivers[podmanConfig]
