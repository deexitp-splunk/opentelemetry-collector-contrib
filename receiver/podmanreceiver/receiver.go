--- conflicted
+++ resolved
@@ -37,10 +37,6 @@
 	client        client
 
 	metricsComponent component.MetricsReceiver
-<<<<<<< HEAD
-=======
-	obsrecv          *obsreport.Receiver
->>>>>>> bf57fc21
 	logsConsumer     consumer.Logs
 	metricsConsumer  consumer.Metrics
 }
@@ -74,7 +70,6 @@
 	scrp, err := scraperhelper.NewScraper(typeStr, r.scrape, scraperhelper.WithStart(r.start))
 	if err != nil {
 		return err
-<<<<<<< HEAD
 	}
 	r.metricsComponent, err = scraperhelper.NewScraperControllerReceiver(&r.config.ScraperControllerSettings, set, mc, scraperhelper.AddScraper(scrp))
 	return err
@@ -115,39 +110,6 @@
 			}
 		}()
 	}
-=======
-	}
-	r.metricsComponent, err = scraperhelper.NewScraperControllerReceiver(&r.config.ScraperControllerSettings, set, mc, scraperhelper.AddScraper(scrp))
-	return err
-}
-
-func (r *receiver) registerLogsConsumer(lc consumer.Logs) {
-	r.logsConsumer = lc
-}
-
-func (r *receiver) Start(ctx context.Context, host component.Host) error {
-	if r.logsConsumer != nil {
-		go r.handleEvents(ctx)
-	}
-	if r.metricsConsumer != nil {
-		er := make (chan error)
-		go func() {
-			err := r.metricsComponent.Start(ctx, host)
-			if err != nil {
-				er <- err
-			}
-			close(er)
-		}()
-		error := <- er
-		return error
-	}
-	if r.logsConsumer == nil {
-		r.set.Logger.Warn("Logs Receiver is not set")
-	}
-	if r.metricsConsumer == nil {
-		r.set.Logger.Warn("Metrics Receiver is not set")
-	}
->>>>>>> bf57fc21
 	return nil
 }
 
@@ -185,7 +147,6 @@
 	return md, nil
 }
 
-<<<<<<< HEAD
 func (r *receiver) handleEvents(ctx context.Context, eventBackoff *backoff.ExponentialBackOff) error {
 	c, err := r.clientFactory(r.set.Logger, r.config)
 	if err == nil {
@@ -218,36 +179,6 @@
 				return transferErr
 			}
 			eventBackoff.Reset()
-=======
-func (r *receiver) handleEvents(ctx context.Context) {
-	c, err := r.clientFactory(r.set.Logger, r.config)
-	if err == nil {
-		r.client = c
-	}
-	if err != nil {
-		r.set.Logger.Error("error fetching/processing events", zap.Error(err))
-	}
-
-	events, _ := r.client.events(r.set.Logger, r.config)
-	if err != nil {
-		r.set.Logger.Error("error fetching stats", zap.Error(err))
-	}
-	for {
-		select {
-		case event := <-events:
-			ld, err := traslateEventsToLogs(r.set.Logger, event)
-			if err != nil {
-				r.set.Logger.Error("Failed to translate into logs", zap.Error(err))
-			}
-			decodeErr := r.logsConsumer.ConsumeLogs(ctx, ld)
-			r.obsrecv.EndLogsOp(ctx, typeStr, len(events), decodeErr)
-			if decodeErr != nil {
-				r.set.Logger.Error("Something went wrong")
-			}
-		case <-ctx.Done():
-			r.set.Logger.Info("Stopping the channel")
-			close(events)
->>>>>>> bf57fc21
 		}
 	}
 }